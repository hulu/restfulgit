# coding=utf-8
from __future__ import print_function

from flask import Flask, url_for, request, Response, current_app, Blueprint, safe_join, send_from_directory, make_response
from werkzeug.exceptions import NotFound, BadRequest
from werkzeug.routing import BaseConverter

from pygit2 import (Repository,
                    GIT_OBJ_COMMIT, GIT_OBJ_TREE, GIT_OBJ_BLOB, GIT_OBJ_TAG,
                    GIT_REF_SYMBOLIC, GIT_SORT_TIME)
GIT_MODE_SUBMODULE = int('0160000', 8)

from datetime import datetime, tzinfo, timedelta
from base64 import b64encode
from itertools import islice, ifilter
import json
import os
import functools

# Optionally use better libmagic-based MIME-type guessing
try:
    import magic as libmagic
except ImportError:
    import mimetypes

    def guess_mime_type(filename, content):  # pylint: disable=W0613
        (mime_type, encoding) = mimetypes.guess_type(filename)  # pylint: disable=W0612
        return mime_type
else:
    import atexit
    MAGIC = libmagic.Magic(flags=libmagic.MAGIC_MIME_TYPE)
    atexit.register(MAGIC.close)

    def guess_mime_type(filename, content):  # pylint: disable=W0613
        return MAGIC.id_buffer(content)


class DefaultConfig(object):
    RESTFULGIT_DEFAULT_COMMIT_LIST_LIMIT = 50
    RESTFULGIT_ENABLE_CORS = False
    RESTFULGIT_CORS_ALLOWED_HEADERS = []
    RESTFULGIT_CORS_ALLOW_CREDENTIALS = False
    RESTFULGIT_CORS_MAX_AGE = timedelta(days=30)
    RESTFULGIT_CORS_ALLOWED_ORIGIN = "*"


app = Flask(__name__)
app.config.from_object(DefaultConfig)
LOADED_CONFIG = app.config.from_envvar('RESTFULGIT_CONFIG', silent=True)
LOADED_CONFIG = LOADED_CONFIG or app.config.from_pyfile('/etc/restfulgit.conf.py', silent=True)
if not LOADED_CONFIG:
    raise SystemExit("Failed to load any RestfulGit configuration!")
restfulgit = Blueprint('restfulgit', __name__)  # pylint: disable=C0103


def _get_repo(repo_key):
    path = safe_join(current_app.config['RESTFULGIT_REPO_BASE_PATH'], repo_key)
    try:
        return Repository(path)
    except KeyError:
        raise NotFound("repository not found")


def _get_commit(repo, sha):
    try:
        commit = repo[unicode(sha)]
    except KeyError:
        raise NotFound("commit not found")
    if commit.type != GIT_OBJ_COMMIT:
        raise NotFound("object not a commit")
    return commit


def _get_tree(repo, sha):
    try:
        tree = repo[unicode(sha)]
    except KeyError:
        raise NotFound("tree not found")
    if tree.type != GIT_OBJ_TREE:
        raise NotFound("object not a tree")
    return tree


def _get_tag(repo, sha):
    try:
        tag = repo[unicode(sha)]
    except KeyError:
        raise NotFound("tag not found")
    if tag.type != GIT_OBJ_TAG:
        raise NotFound("object not a tag")
    return tag


def _get_object_from_path(repo, tree, path):
    path_segments = path.split("/")

    ctree = tree
    for path_seg in path_segments:
        if ctree.type != GIT_OBJ_TREE:
            raise NotFound("invalid path")
        try:
            ctree = repo[ctree[path_seg].oid]
        except KeyError:
            raise NotFound("invalid path")
    return ctree


def _lookup_ref(repo, ref_name):
    try:
        return repo.lookup_reference(ref_name)
    except (ValueError, KeyError):
        if "/" in ref_name and not ref_name.startswith("refs/"):
            ref_name = "refs/" + ref_name
        else:
            ref_name = "refs/heads/" + ref_name

        try:
            return repo.lookup_reference(ref_name)
        except (ValueError, KeyError):
            return None


def _get_commit_for_refspec(repo, branch_or_tag_or_sha):
    # Precedence order GitHub uses (& that we copy):
    # 1. Branch  2. Tag  3. Commit SHA
    commit_sha = None
    # branch?
    branch_ref = _lookup_ref(repo, branch_or_tag_or_sha)
    if branch_ref is not None:
        commit_sha = branch_ref.resolve().target.hex
    # tag?
    if commit_sha is None:
        ref_to_tag = _lookup_ref(repo, "tags/" + branch_or_tag_or_sha)
        if ref_to_tag is not None:
            sha_of_tag_itself = ref_to_tag.resolve().target.hex
            tag = _get_tag(repo, sha_of_tag_itself)
            commit_sha = tag.target.hex
    # commit?
    if commit_sha is None:
        commit_sha = branch_or_tag_or_sha
    try:
        return _get_commit(repo, commit_sha)
    except ValueError:
        raise NotFound("no such branch, tag, or commit SHA")


def _convert_signature(sig):
    return {
        "name": sig.name,
        "email": sig.email,
        "date": datetime.fromtimestamp(sig.time, FixedOffset(sig.offset))
    }


def _convert_commit(repo_key, commit):
    return {
        "url": url_for('.get_commit', _external=True,
                       repo_key=repo_key, sha=commit.hex),
        "sha": commit.hex,
        "author": _convert_signature(commit.author),
        "committer": _convert_signature(commit.committer),
        "message": commit.message,
        "tree": {
            "sha": commit.tree.hex,
            "url": url_for('.get_tree', _external=True,
                           repo_key=repo_key, sha=commit.tree.hex),
        },
        "parents": [{
            "sha": c.hex,
            "url": url_for('.get_commit', _external=True,
                           repo_key=repo_key, sha=c.hex)
        } for c in commit.parents]
    }


def _tree_entries(repo_key, repo, tree, recursive=False, path=''):
    entry_list = []
    for entry in tree:
        if entry.filemode == GIT_MODE_SUBMODULE:
            entry_data = {
                "path": entry.name,
                "sha": entry.hex,
                "type": "submodule",
            }
        else:
            obj = repo[entry.oid]
            if obj.type == GIT_OBJ_BLOB:
                entry_data = {
                    "path": '%s%s' % (path, entry.name),
                    "sha": entry.hex,
                    "type": "blob",
                    "size": obj.size,
                    "url": url_for('.get_blob', _external=True,
                                   repo_key=repo_key, sha=entry.hex),
                }
            elif obj.type == GIT_OBJ_TREE:
                if recursive:
<<<<<<< HEAD
                    entry_list += _tree_entries(repo_key, repo, obj,
                                                True, '%s%s/' % (path, entry.name))
=======
                    entry_list += _tree_entries(repo_key, repo, obj, True, '%s%s/' % (path, entry.name))
>>>>>>> c0156f8f
                entry_data = {
                    "path": "%s%s" % (path, entry.name),
                    "sha": entry.hex,
                    "type": "tree",
                    "url": url_for('.get_tree', _external=True,
                                   repo_key=repo_key, sha=entry.hex)
                }
        entry_data['mode'] = oct(entry.filemode)
        entry_list.append(entry_data)
    return entry_list


def _convert_tree(repo_key, repo, tree, recursive=False):
    entry_list = _tree_entries(repo_key, repo, tree, recursive=recursive)
    return {
        "url": url_for('.get_tree', _external=True,
                       repo_key=repo_key, sha=tree.hex),
        "sha": tree.hex,
        "tree": entry_list,
    }


def _convert_tag(repo_key, repo, tag):
    target_type_name = GIT_OBJ_TYPE_TO_NAME.get(repo[tag.target].type)
    return {
        "url": url_for('.get_tag', _external=True,
                       repo_key=repo_key, sha=tag.hex),
        "sha": tag.hex,
        "tag": tag.name,
        "tagger": _convert_signature(tag.tagger),
        "message": tag.message,
        "object": {
            "type": target_type_name,
            "sha": tag.target.hex,
            "url": url_for('.get_' + target_type_name, _external=True,
                           repo_key=repo_key, sha=tag.target.hex),
        },
    }


GIT_OBJ_TYPE_TO_NAME = {
    GIT_OBJ_COMMIT: 'commit',
    GIT_OBJ_TREE: 'tree',
    GIT_OBJ_BLOB: 'blob',
    GIT_OBJ_TAG: 'tag',
}


def _linkobj_for_gitobj(repo_key, obj, include_type=False):
    data = {}
    data['sha'] = obj.hex
    obj_type = GIT_OBJ_TYPE_TO_NAME.get(obj.type)
    if obj_type is not None:
        data['url'] = url_for('.get_' + obj_type, _external=True,
                              repo_key=repo_key, sha=obj.hex)
    if include_type:
        data['type'] = obj_type
    return data


def _encode_blob_data(data):
    try:
        return 'utf-8', data.decode('utf-8')
    except UnicodeDecodeError:
        return 'base64', b64encode(data)


def _convert_blob(repo_key, blob):
    encoding, data = _encode_blob_data(blob.data)
    return {
        "url": url_for('.get_blob', _external=True,
                       repo_key=repo_key, sha=blob.hex),
        "sha": blob.hex,
        "size": blob.size,
        "encoding": encoding,
        "data": data,
    }


def _convert_ref(repo_key, ref, obj):
    return {
        "url": url_for('.get_ref_list', _external=True,
                       repo_key=repo_key, ref_path=ref.name[5:]),  # [5:] to cut off the redundant refs/
        "ref": ref.name,
        "object": _linkobj_for_gitobj(repo_key, obj, include_type=True),
    }


def jsonify(func):
    def dthandler(obj):
        if hasattr(obj, 'isoformat'):
            return obj.isoformat()

    @functools.wraps(func)
    def wrapped(*args, **kwargs):
        return Response(json.dumps(func(*args, **kwargs), default=dthandler),
                        mimetype='application/json')
    return wrapped


def corsify(func):
    # based on http://flask.pocoo.org/snippets/56/
    func.provide_automatic_options = False
    func.required_methods = set(getattr(func, 'required_methods', ())) | {'OPTIONS'}

    @functools.wraps(func)
    def wrapped(*args, **kwargs):
        if not current_app.config['RESTFULGIT_ENABLE_CORS']:
            return func(*args, **kwargs)
        options_resp = current_app.make_default_options_response()
        if request.method == 'OPTIONS':
            resp = options_resp
        else:
            resp = make_response(func(*args, **kwargs))
        headers = resp.headers
        headers['Access-Control-Allow-Methods'] = options_resp.headers['allow']
        headers['Access-Control-Allow-Origin'] = current_app.config['RESTFULGIT_CORS_ALLOWED_ORIGIN']
        headers['Access-Control-Allow-Credentials'] = str(current_app.config['RESTFULGIT_CORS_ALLOW_CREDENTIALS']).lower()
        allowed_headers = current_app.config['RESTFULGIT_CORS_ALLOWED_HEADERS']
        if allowed_headers:
            headers['Access-Control-Allow-Headers'] = ", ".join(allowed_headers)
        max_age = current_app.config['RESTFULGIT_CORS_MAX_AGE']
        if max_age is not None:
            headers['Access-Control-Max-Age'] = str(int(max_age.total_seconds()))
        return resp

    return wrapped


class FixedOffset(tzinfo):
    ZERO = timedelta(0)

    def __init__(self, offset):
        super(FixedOffset, self).__init__()
        self._offset = timedelta(minutes=offset)

    def utcoffset(self, dt):  # pylint: disable=W0613
        return self._offset

    def dst(self, dt):  # pylint: disable=W0613
        return self.ZERO

##### VIEWS #####


OCTET_STREAM = 'application/octet-stream'


def register_converter(blueprint, name, converter):
    @blueprint.record_once
    def registrator(state):  # pylint: disable=W0612
        state.app.url_map.converters[name] = converter


class SHAConverter(BaseConverter):  # pylint: disable=W0232
    regex = r'(?:[0-9a-fA-F]{1,40})'


register_converter(restfulgit, 'sha', SHAConverter)


@restfulgit.route('/repos/<repo_key>/git/commits/')
@corsify
@jsonify
def get_commit_list(repo_key):
    ref_name = request.args.get('ref_name') or None
    start_sha = request.args.get('start_sha') or None
    limit = request.args.get('limit') or current_app.config['RESTFULGIT_DEFAULT_COMMIT_LIST_LIMIT']
    try:
        limit = int(limit)
    except ValueError:
        raise BadRequest("invalid limit")
    if limit < 0:
        raise BadRequest("invalid limit")

    repo = _get_repo(repo_key)

    start_commit_id = None
    if start_sha is not None:
        start_commit_id = start_sha
    else:
        if ref_name is None:
            ref_name = "HEAD"
        ref = _lookup_ref(repo, ref_name)
        if ref is None:
            raise NotFound("reference not found")
        start_commit_id = _lookup_ref(repo, ref_name).resolve().target

    try:
        walker = repo.walk(start_commit_id, GIT_SORT_TIME)
    except ValueError:
        raise BadRequest("invalid start_sha")
    except KeyError:
        raise NotFound("commit not found")

    commits = [_convert_commit(repo_key, commit) for commit in islice(walker, limit)]
    return commits


@restfulgit.route('/repos/<repo_key>/git/commits/<sha:sha>/')
@corsify
@jsonify
def get_commit(repo_key, sha):
    repo = _get_repo(repo_key)
    commit = _get_commit(repo, sha)
    return _convert_commit(repo_key, commit)


@restfulgit.route('/repos/<repo_key>/git/trees/<sha:sha>/')
@corsify
@jsonify
def get_tree(repo_key, sha):
<<<<<<< HEAD
    recursive = 'recursive' in request.args and request.args['recursive'] == '1'
=======
    recursive = request.args.get('recursive') == '1'
>>>>>>> c0156f8f
    repo = _get_repo(repo_key)
    tree = _get_tree(repo, sha)
    return _convert_tree(repo_key, repo, tree, recursive)


@restfulgit.route('/repos/<repo_key>/git/blobs/<sha:sha>/')
@corsify
@jsonify
def get_blob(repo_key, sha):
    repo = _get_repo(repo_key)
    try:
        blob = repo[unicode(sha)]
    except KeyError:
        raise NotFound("blob not found")
    if blob.type != GIT_OBJ_BLOB:
        raise NotFound("sha not a blob")
    return _convert_blob(repo_key, blob)


@restfulgit.route('/repos/<repo_key>/git/tags/<sha:sha>/')
@corsify
@jsonify
def get_tag(repo_key, sha):
    repo = _get_repo(repo_key)
    tag = _get_tag(repo, sha)
    return _convert_tag(repo_key, repo, tag)


PLAIN_TEXT = 'text/plain'


@restfulgit.route('/repos/<repo_key>/description/')
@corsify
def get_description(repo_key):
    _get_repo(repo_key)  # check repo_key validity
    relative_paths = (
        os.path.join(repo_key, 'description'),
        os.path.join(repo_key, '.git', 'description'),
    )
    extant_relative_paths = (
        relative_path
        for relative_path in relative_paths
        if os.path.isfile(safe_join(current_app.config['RESTFULGIT_REPO_BASE_PATH'], relative_path))
    )
    extant_relative_path = next(extant_relative_paths, None)
    if extant_relative_path is None:
        return Response("", mimetype=PLAIN_TEXT)
    return send_from_directory(current_app.config['RESTFULGIT_REPO_BASE_PATH'], extant_relative_path, mimetype=PLAIN_TEXT)


@restfulgit.route('/repos/')
@corsify
@jsonify
def get_repo_list():
    children = (
        (name, safe_join(current_app.config['RESTFULGIT_REPO_BASE_PATH'], name))
        for name in os.listdir(current_app.config['RESTFULGIT_REPO_BASE_PATH'])
    )
    subdirs = [(dir_name, full_path) for dir_name, full_path in children if os.path.isdir(full_path)]
    mirrors = set(name for name, _ in subdirs if name.endswith('.git'))
    working_copies = set(name for name, full_path in subdirs if os.path.isdir(safe_join(full_path, '.git')))
    repositories = list(mirrors | working_copies)
    repositories.sort()
    return {'repos': repositories}


@restfulgit.route('/repos/<repo_key>/git/refs/')
@restfulgit.route('/repos/<repo_key>/git/refs/<path:ref_path>')
@corsify
@jsonify
def get_ref_list(repo_key, ref_path=None):
    if ref_path is not None:
        ref_path = "refs/" + ref_path
    else:
        ref_path = ""
    repo = _get_repo(repo_key)
    ref_names = ifilter(lambda x: x.startswith(ref_path), repo.listall_references())
    references = (repo.lookup_reference(ref_name) for ref_name in ref_names)
    nonsymbolic_refs = ifilter(lambda x: x.type != GIT_REF_SYMBOLIC, references)
    ref_data = [
        _convert_ref(repo_key, reference, repo[reference.target])
        for reference in nonsymbolic_refs
    ]
    if len(ref_data) == 1:
        ref_data = ref_data[0]
    return ref_data


@restfulgit.route('/repos/<repo_key>/blob/<branch_or_tag_or_sha>/<path:file_path>')
@corsify
def get_raw(repo_key, branch_or_tag_or_sha, file_path):
    repo = _get_repo(repo_key)
    commit = _get_commit_for_refspec(repo, branch_or_tag_or_sha)
    tree = _get_tree(repo, commit.tree.hex)
    git_obj = _get_object_from_path(repo, tree, file_path)

    if git_obj.type != GIT_OBJ_BLOB:
        return "not a file", 406

    data = git_obj.data
    mime_type = guess_mime_type(os.path.basename(file_path), data)
    if mime_type is None:
        mime_type = OCTET_STREAM
    return Response(data, mimetype=mime_type)


@restfulgit.route('/')
@corsify
@jsonify
def index():  # pragma: no cover
    links = []
    for rule in app.url_map.iter_rules():
        if str(rule).startswith("/repos"):
            links.append(str(rule))
    return links


app.register_blueprint(restfulgit)

application = app<|MERGE_RESOLUTION|>--- conflicted
+++ resolved
@@ -195,12 +195,7 @@
                 }
             elif obj.type == GIT_OBJ_TREE:
                 if recursive:
-<<<<<<< HEAD
-                    entry_list += _tree_entries(repo_key, repo, obj,
-                                                True, '%s%s/' % (path, entry.name))
-=======
                     entry_list += _tree_entries(repo_key, repo, obj, True, '%s%s/' % (path, entry.name))
->>>>>>> c0156f8f
                 entry_data = {
                     "path": "%s%s" % (path, entry.name),
                     "sha": entry.hex,
@@ -413,11 +408,7 @@
 @corsify
 @jsonify
 def get_tree(repo_key, sha):
-<<<<<<< HEAD
-    recursive = 'recursive' in request.args and request.args['recursive'] == '1'
-=======
     recursive = request.args.get('recursive') == '1'
->>>>>>> c0156f8f
     repo = _get_repo(repo_key)
     tree = _get_tree(repo, sha)
     return _convert_tree(repo_key, repo, tree, recursive)
